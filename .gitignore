--- conflicted
+++ resolved
@@ -27,16 +27,10 @@
 Makefile
 Makefile.old
 Set-*
-<<<<<<< HEAD
 _build/
 blib
 cover_db/
 inc/
 nytprof.out
 pm_to_blib
-=======
-META.yml
-.lwpcookies
-MYMETA.yml
-MYMETA*
->>>>>>> b8736e77
+MYMETA*